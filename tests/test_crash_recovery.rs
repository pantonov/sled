--- conflicted
+++ resolved
@@ -18,27 +18,21 @@
 const BATCH_SIZE: u32 = 8;
 
 // test names, also used as dir names
-const RECOVERY_WITH_SNAPSHOT: &str = "crash_recovery_with_runtime_snapshot";
 const RECOVERY_NO_SNAPSHOT: &str = "crash_recovery_no_runtime_snapshot";
-const BATCHES_WITH_SNAPSHOT: &str = "crash_batches_with_runtime_snapshot";
 const BATCHES_NO_SNAPSHOT: &str = "crash_batches_no_runtime_snapshot";
 
 fn main() {
     match env::var(TEST_ENV_VAR) {
         Err(VarError::NotPresent) => {
-            test_crash_recovery_with_runtime_snapshot();
-            test_crash_recovery_no_runtime_snapshot();
-            // TODO: uncomment batch tests once batch recovery is fixed
-            //test_crash_batches_with_runtime_snapshot();
-            //test_crash_batches_no_runtime_snapshot();
-        }
-
-        Ok(ref s) if s == RECOVERY_WITH_SNAPSHOT => run_with_snapshot(s),
+            test_crash_recovery();
+
+            // TODO this is currently being ignored until it is fixed
+            // with a refactor of recovery logic.
+            // test_crash_batches();
+        }
+
         Ok(ref s) if s == RECOVERY_NO_SNAPSHOT => run_without_snapshot(s),
-        Ok(ref s) if s == BATCHES_WITH_SNAPSHOT => run_batches_with_snapshot(s),
-        Ok(ref s) if s == BATCHES_NO_SNAPSHOT => {
-            run_batches_without_snapshot(s)
-        }
+        Ok(ref s) if s == BATCHES_NO_SNAPSHOT => run_batches(s),
 
         Ok(_) | Err(_) => panic!("invalid crash test case"),
     }
@@ -119,22 +113,6 @@
     });
 }
 
-fn run(dir: &str) {
-    let config = Config::new()
-        .cache_capacity(128 * 1024 * 1024)
-        .flush_every_ms(Some(100))
-        .path(dir.to_string())
-        .segment_size(1024);
-
-    match thread::spawn(|| run_inner(config)).join() {
-        Err(e) => {
-            println!("worker thread failed: {:?}", e);
-            std::process::exit(15);
-        }
-        _ => {}
-    }
-}
-
 fn run_inner(config: Config) {
     common::setup_logger();
 
@@ -171,28 +149,6 @@
 
         tree.insert(&key, value).unwrap();
     }
-}
-
-#[test]
-fn test_crash_recovery() {
-    let dir = "test_crashes";
-    cleanup(dir);
-    for _ in 0..N_TESTS {
-        let child = unsafe { libc::fork() };
-        if child == 0 {
-            run(dir)
-        } else {
-            let mut status = 0;
-            unsafe {
-                libc::waitpid(child, &mut status as *mut libc::c_int, 0);
-            }
-            if status != 9 {
-                cleanup(dir);
-                panic!("child exited abnormally");
-            }
-        }
-    }
-    cleanup(dir);
 }
 
 /// Verifies that the keys in the tree are correctly recovered (i.e., equal).
@@ -230,7 +186,7 @@
     first_value
 }
 
-fn run_batches(dir: &str) {
+fn run_batches_inner(config: Config) {
     fn do_batch(i: u32, tree: &sled::Tree) {
         let mut rng = rand::thread_rng();
         let base_value = u32_to_vec(i);
@@ -254,12 +210,6 @@
 
     common::setup_logger();
 
-    let config = Config::new()
-        .cache_capacity(128 * 1024 * 1024)
-        .flush_every_ms(Some(100))
-        .path(dir)
-        .segment_size(1024);
-
     let crash_during_initialization = rand::thread_rng().gen_bool(0.1);
 
     let tree = config.open().unwrap();
@@ -278,16 +228,14 @@
     }
 }
 
-<<<<<<< HEAD
 fn run_without_snapshot(dir: &str) {
     let config = Config::new()
         .cache_capacity(128 * 1024 * 1024)
         .flush_every_ms(Some(100))
         .path(dir.to_string())
-        .snapshot_after_ops(1 << 56)
         .segment_size(1024);
 
-    match thread::spawn(|| run(config)).join() {
+    match thread::spawn(|| run_inner(config)).join() {
         Err(e) => {
             println!("worker thread failed: {:?}", e);
             std::process::exit(15);
@@ -296,49 +244,14 @@
     }
 }
 
-fn run_with_snapshot(dir: &str) {
+fn run_batches(dir: &str) {
     let config = Config::new()
         .cache_capacity(128 * 1024 * 1024)
         .flush_every_ms(Some(100))
         .path(dir.to_string())
-        .snapshot_after_ops(5000)
         .segment_size(1024);
 
-    match thread::spawn(|| run(config)).join() {
-        Err(e) => {
-            println!("worker thread failed: {:?}", e);
-            std::process::exit(15);
-        }
-        _ => {}
-    }
-}
-
-fn run_batches_without_snapshot(dir: &str) {
-    let config = Config::new()
-        .cache_capacity(128 * 1024 * 1024)
-        .flush_every_ms(Some(100))
-        .path(dir.to_string())
-        .snapshot_after_ops(1 << 56)
-        .segment_size(1024);
-
-    match thread::spawn(|| run_batches(config)).join() {
-        Err(e) => {
-            println!("worker thread failed: {:?}", e);
-            std::process::exit(15);
-        }
-        _ => {}
-    }
-}
-
-fn run_batches_with_snapshot(dir: &str) {
-    let config = Config::new()
-        .cache_capacity(128 * 1024 * 1024)
-        .flush_every_ms(Some(100))
-        .path(dir.to_string())
-        .snapshot_after_ops(5000)
-        .segment_size(1024);
-
-    match thread::spawn(|| run_batches(config)).join() {
+    match thread::spawn(|| run_batches_inner(config)).join() {
         Err(e) => {
             println!("worker thread failed: {:?}", e);
             std::process::exit(15);
@@ -373,12 +286,12 @@
     panic!("error waiting for {} test child: {}", dir, e);
 }
 
-fn test_crash_recovery_with_runtime_snapshot() {
-    let dir = RECOVERY_WITH_SNAPSHOT;
+fn test_crash_recovery() {
+    let dir = RECOVERY_NO_SNAPSHOT;
     cleanup(dir);
 
     for _ in 0..N_TESTS {
-        let mut child = run_child_process(RECOVERY_WITH_SNAPSHOT);
+        let mut child = run_child_process(RECOVERY_NO_SNAPSHOT);
 
         child
             .wait()
@@ -390,12 +303,13 @@
     cleanup(dir);
 }
 
-fn test_crash_recovery_no_runtime_snapshot() {
-    let dir = RECOVERY_NO_SNAPSHOT;
+#[allow(dead_code)]
+fn test_crash_batches() {
+    let dir = BATCHES_NO_SNAPSHOT;
     cleanup(dir);
 
     for _ in 0..N_TESTS {
-        let mut child = run_child_process(RECOVERY_NO_SNAPSHOT);
+        let mut child = run_child_process(BATCHES_NO_SNAPSHOT);
 
         child
             .wait()
@@ -405,69 +319,4 @@
     }
 
     cleanup(dir);
-}
-
-#[allow(dead_code)]
-fn test_crash_batches_with_runtime_snapshot() {
-    let dir = BATCHES_WITH_SNAPSHOT;
-    cleanup(dir);
-
-    for _ in 0..N_TESTS {
-        let mut child = run_child_process(BATCHES_WITH_SNAPSHOT);
-
-        child
-            .wait()
-            .map(|status| handle_child_exit_status(dir, status))
-            .map_err(|e| handle_child_wait_err(dir, e))
-            .unwrap();
-    }
-
-    cleanup(dir);
-}
-
-#[allow(dead_code)]
-fn test_crash_batches_no_runtime_snapshot() {
-    let dir = BATCHES_NO_SNAPSHOT;
-=======
-#[test]
-#[ignore]
-fn test_crash_batches() {
-    let dir = "test_batches";
->>>>>>> ca36cfa6
-    cleanup(dir);
-
-    for _ in 0..N_TESTS {
-<<<<<<< HEAD
-        let mut child = run_child_process(BATCHES_NO_SNAPSHOT);
-
-        child
-            .wait()
-            .map(|status| handle_child_exit_status(dir, status))
-            .map_err(|e| handle_child_wait_err(dir, e))
-            .unwrap();
-=======
-        let child = unsafe { libc::fork() };
-        if child == 0 {
-            //let dir = dir.to_string();
-            match thread::spawn(move || run_batches(dir)).join() {
-                Err(e) => {
-                    println!("worker thread failed: {:?}", e);
-                    std::process::exit(15);
-                }
-                _ => {}
-            }
-        } else {
-            let mut status = 0;
-            unsafe {
-                libc::waitpid(child, &mut status as *mut libc::c_int, 0);
-            }
-            if status != 9 {
-                cleanup(dir);
-                panic!("child exited abnormally");
-            }
-        }
->>>>>>> ca36cfa6
-    }
-
-    cleanup(dir);
 }