--- conflicted
+++ resolved
@@ -45,19 +45,6 @@
     Box::into_raw(Box::from(config.path(value)))
 }
 
-<<<<<<< HEAD
-/// Configure read-only mode.
-#[no_mangle]
-pub unsafe extern "C" fn sled_config_read_only(
-    config: *mut Config,
-    read_only: c_uchar,
-) -> *mut Config {
-    let config = Box::from_raw(config);
-    Box::into_raw(Box::from(config.read_only(read_only == 1)))
-}
-
-=======
->>>>>>> 9665f1ec
 /// Set the configured cache capacity in bytes.
 #[no_mangle]
 pub unsafe extern "C" fn sled_config_set_cache_capacity(
