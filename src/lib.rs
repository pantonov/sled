//! `sled` is a high-performance embedded database with
//! an API that is similar to a `BTreeMap<[u8], [u8]>`,
//! but with several additional capabilities for
//! assisting creators of stateful systems.
//!
//! It is fully thread-safe, and all operations are
//! atomic. Multiple `Tree`s with isolated keyspaces
//! are supported with the
//! [`Db::open_tree`](struct.Db.html#method.open_tree) method.
//!
//! ACID transactions involving reads and writes to
//! multiple items are supported with the
//! [`Tree::transaction`](struct.Tree.html#method.transaction)
//! method. Transactions may also operate over
//! multiple `Tree`s (see
//! [`Tree::transaction`](struct.Tree.html#method.transaction)
//! docs for more info).
//!
//! Users may also subscribe to updates on individual
//! `Tree`s by using the
//! [`Tree::watch_prefix`](struct.Tree.html#method.watch_prefix)
//! method, which returns a blocking `Iterator` over
//! updates to keys that begin with the provided
//! prefix. You may supply an empty prefix to subscribe
//! to everything.
//!
//! [Merge operators](https://github.com/spacejam/sled/wiki/merge-operators)
//! (aka read-modify-write operators) are supported. A
//! merge operator is a function that specifies
//! how new data can be merged into an existing value
//! without requiring both a read and a write.
//! Using the
//! [`Tree::merge`](struct.Tree.html#method.merge)
//! method, you may "push" data to a `Tree` value
//! and have the provided merge operator combine
//! it with the existing value, if there was one.
//! They are set on a per-`Tree` basis, and essentially
//! allow any sort of data structure to be built
//! using merges as an atomic high-level operation.
//!
//! `sled` is built by experienced database engineers
//! who think users should spend less time tuning and
//! working against high-friction APIs. Expect
//! significant ergonomic and performance improvements
//! over time. Most surprises are bugs, so please
//! [let us know](mailto:t@jujit.su?subject=sled%20sucks!!!) if something
//! is high friction.
//!
//! # Examples
//!
//! ```
//! # let _ = std::fs::remove_dir_all("my_db");
//! let t = sled::open("my_db").unwrap();
//!
//! // insert and get
//! t.insert(b"yo!", b"v1");
//! assert_eq!(&t.get(b"yo!").unwrap().unwrap(), b"v1");
//!
//! // Atomic compare-and-swap.
//! t.compare_and_swap(
//!     b"yo!",      // key
//!     Some(b"v1"), // old value, None for not present
//!     Some(b"v2"), // new value, None for delete
//! )
//! .unwrap();
//!
//! // Iterates over key-value pairs, starting at the given key.
//! let scan_key: &[u8] = b"a non-present key before yo!";
//! let mut iter = t.range(scan_key..);
//! assert_eq!(&iter.next().unwrap().unwrap().0, b"yo!");
//! assert_eq!(iter.next(), None);
//!
//! t.remove(b"yo!");
//! assert_eq!(t.get(b"yo!"), Ok(None));
//! # let _ = std::fs::remove_dir_all("my_db");
//! ```
#![doc(
    html_logo_url = "https://raw.githubusercontent.com/spacejam/sled/master/art/tree_face_anti-transphobia.png"
)]
#![cfg_attr(test, deny(warnings))]
#![deny(
    missing_docs,
    future_incompatible,
    nonstandard_style,
    rust_2018_idioms,
    missing_copy_implementations,
    trivial_casts,
    trivial_numeric_casts,
    unsafe_code,
    unused_qualifications
)]
#![deny(
    // over time, consider enabling the commented-out lints below
    clippy::cast_lossless,
    clippy::cast_possible_truncation,
    clippy::cast_possible_wrap,
    clippy::cast_precision_loss,
    clippy::cast_sign_loss,
    clippy::checked_conversions,
    clippy::decimal_literal_representation,
    clippy::doc_markdown,
    // clippy::else_if_without_else,
    clippy::empty_enum,
    clippy::explicit_into_iter_loop,
    clippy::explicit_iter_loop,
    clippy::expl_impl_clone_on_copy,
    clippy::fallible_impl_from,
    clippy::filter_map,
    clippy::filter_map_next,
    clippy::find_map,
    clippy::float_arithmetic,
    clippy::get_unwrap,
    clippy::if_not_else,
    // clippy::indexing_slicing,
    clippy::inline_always,
    //clippy::integer_arithmetic,
    clippy::invalid_upcast_comparisons,
    clippy::items_after_statements,
    clippy::map_flatten,
    clippy::match_same_arms,
    clippy::maybe_infinite_iter,
    clippy::mem_forget,
    // clippy::missing_const_for_fn,
    // clippy::missing_docs_in_private_items,
    clippy::module_name_repetitions,
    clippy::multiple_crate_versions,
    clippy::multiple_inherent_impl,
    clippy::mut_mut,
    clippy::needless_borrow,
    clippy::needless_continue,
    clippy::needless_pass_by_value,
    clippy::non_ascii_literal,
    clippy::option_map_unwrap_or,
    clippy::option_map_unwrap_or_else,
    clippy::path_buf_push_overwrite,
    clippy::print_stdout,
    clippy::pub_enum_variant_names,
    clippy::redundant_closure_for_method_calls,
    clippy::replace_consts,
    clippy::result_map_unwrap_or_else,
    clippy::shadow_reuse,
    clippy::shadow_same,
    clippy::shadow_unrelated,
    clippy::single_match_else,
    clippy::string_add,
    clippy::string_add_assign,
    clippy::type_repetition_in_bounds,
    clippy::unicode_not_nfc,
    // clippy::unimplemented,
    clippy::unseparated_literal_suffix,
    clippy::used_underscore_binding,
    clippy::wildcard_dependencies,
    // clippy::wildcard_enum_match_arm,
    clippy::wrong_pub_self_convention,
)]
#![recursion_limit = "128"]

macro_rules! io_fail {
    ($config:expr, $e:expr) => {
        #[cfg(feature = "failpoints")]
        {
            if fail::is_active($e) {
                $config.set_global_error(Error::FailPoint);
                return Err(Error::FailPoint).into();
            }
        }
    };
}

macro_rules! testing_assert {
    ($($e:expr),*) => {
        #[cfg(feature = "lock_free_delays")]
        assert!($($e),*)
    };
}

mod batch;
mod binary_search;
mod concurrency_control;
mod config;
mod context;
mod db;
mod dll;
mod fastcmp;
mod fastlock;
mod histogram;
mod iter;
mod ivec;
mod lazy;
mod lru;
mod meta;
mod metrics;
mod node;
mod oneshot;
mod pagecache;
mod prefix;
mod result;
mod serialization;
mod stack;
mod stackvec;
mod subscription;
mod sys_limits;
pub mod transaction;
mod tree;

/// Functionality for conditionally triggering failpoints under test.
#[cfg(feature = "failpoints")]
pub mod fail;

#[cfg(feature = "docs")]
pub mod doc;

#[cfg(not(any(windows, target_os = "linux", target_os = "macos")))]
mod threadpool {
    use super::OneShot;

    /// Just execute a task without involving threads.
    pub fn spawn<F, R>(work: F) -> OneShot<R>
    where
        F: FnOnce() -> R + Send + 'static,
        R: Send + 'static,
    {
        let (promise_filler, promise) = OneShot::pair();
        promise_filler.fill((work)());
        return promise;
    }
}

#[cfg(any(windows, target_os = "linux", target_os = "macos"))]
mod threadpool;

#[cfg(any(windows, target_os = "linux", target_os = "macos"))]
mod flusher;

#[cfg(feature = "event_log")]
/// The event log helps debug concurrency issues.
pub mod event_log;

#[cfg(feature = "measure_allocs")]
mod measure_allocs;

#[cfg(feature = "measure_allocs")]
#[global_allocator]
static ALLOCATOR: measure_allocs::TrackingAllocator =
    measure_allocs::TrackingAllocator;

const DEFAULT_TREE_ID: &[u8] = b"__sled__default";

/// hidden re-export of items for testing purposes
#[doc(hidden)]
pub use {
    self::{
        config::RunningConfig,
        lazy::Lazy,
        pagecache::{
            constants::{
                MAX_MSG_HEADER_LEN, MAX_SPACE_AMPLIFICATION,
                MINIMUM_ITEMS_PER_SEGMENT, SEG_HEADER_LEN,
            },
            BatchManifest, DiskPtr, Log, LogKind, LogOffset, LogRead, Lsn,
            PageCache, PageId,
        },
        serialization::Serialize,
    },
    crossbeam_epoch::{pin, Atomic, Guard, Owned, Shared},
};

pub use self::{
    batch::Batch,
    config::{Config, Mode},
    db::{open, Db},
    iter::Iter,
    ivec::IVec,
    result::{Error, Result},
    subscription::{Event, Subscriber},
    transaction::Transactional,
    tree::{CompareAndSwapError, Tree},
};

use {
    self::{
        binary_search::binary_search_lub,
        concurrency_control::{ConcurrencyControl, Protector},
        context::Context,
        fastcmp::fastcmp,
        histogram::Histogram,
        lru::Lru,
        meta::Meta,
        metrics::{clock, Measure, M},
        node::{Data, Node},
        oneshot::{OneShot, OneShotFiller},
        result::CasResult,
        stackvec::StackVec,
        subscription::Subscriptions,
        tree::TreeInner,
    },
    crossbeam_utils::{Backoff, CachePadded},
    log::{debug, error, trace, warn},
    pagecache::RecoveryGuard,
    parking_lot::{Condvar, Mutex, RwLock},
    std::{
        collections::BTreeMap,
        convert::TryFrom,
        fmt::{self, Debug},
        io::{Read, Write},
        sync::{
            atomic::{
                AtomicI64 as AtomicLsn, AtomicU64, AtomicUsize,
                Ordering::{Acquire, Relaxed, Release, SeqCst},
            },
            Arc,
        },
    },
};

fn crc32(buf: &[u8]) -> u32 {
    let mut hasher = crc32fast::Hasher::new();
    hasher.update(buf);
    hasher.finalize()
}

fn calculate_message_crc32(header: &[u8], body: &[u8]) -> u32 {
    let mut hasher = crc32fast::Hasher::new();
    hasher.update(body);
    hasher.update(&header[4..]);
    let crc32 = hasher.finalize();
    crc32 ^ 0xFFFF_FFFF
}

#[cfg(any(test, feature = "lock_free_delays"))]
mod debug_delay;

#[cfg(any(test, feature = "lock_free_delays"))]
use debug_delay::debug_delay;

/// This function is useful for inducing random jitter into our atomic
/// operations, shaking out more possible interleavings quickly. It gets
/// fully eliminated by the compiler in non-test code.
#[cfg(not(any(test, feature = "lock_free_delays")))]
const fn debug_delay() {}

/// Link denotes a tree node or its modification fragment such as
/// key addition or removal.
#[derive(Clone, Debug, PartialEq)]
pub(crate) enum Link {
    /// A new value is set for a given key
    Set(IVec, IVec),
    /// The associated value is removed for a given key
    Del(IVec),
    /// A child of this Index node is marked as mergable
    ParentMergeIntention(PageId),
    /// The merging child has been completely merged into its left sibling
    ParentMergeConfirm,
    /// A Node is marked for being merged into its left sibling
    ChildMergeCap,
}

/// A fast map that is not resistant to collision attacks. Works
/// on 8 bytes at a time.
pub(crate) type FastMap8<K, V> = std::collections::HashMap<
    K,
    V,
    std::hash::BuildHasherDefault<fxhash::FxHasher64>,
>;

/// A fast set that is not resistant to collision attacks. Works
/// on 8 bytes at a time.
pub(crate) type FastSet8<V> = std::collections::HashSet<
    V,
    std::hash::BuildHasherDefault<fxhash::FxHasher64>,
>;

/// Allows arbitrary logic to be injected into mere operations of the
/// `PageCache`.
pub type MergeOperator = fn(
    key: &[u8],
    last_value: Option<&[u8]>,
    new_merge: &[u8],
<<<<<<< HEAD
) -> Option<Vec<u8>>;

#[inline]
fn is_sorted<T: PartialOrd>(xs: &[T]) -> bool {
    xs.windows(2).all(|pair| pair[0] <= pair[1])
}
=======
) -> Option<Vec<u8>>;
>>>>>>> e48a1050
<|MERGE_RESOLUTION|>--- conflicted
+++ resolved
@@ -376,13 +376,4 @@
     key: &[u8],
     last_value: Option<&[u8]>,
     new_merge: &[u8],
-<<<<<<< HEAD
-) -> Option<Vec<u8>>;
-
-#[inline]
-fn is_sorted<T: PartialOrd>(xs: &[T]) -> bool {
-    xs.windows(2).all(|pair| pair[0] <= pair[1])
-}
-=======
-) -> Option<Vec<u8>>;
->>>>>>> e48a1050
+) -> Option<Vec<u8>>;