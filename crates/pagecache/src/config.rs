use std::{
    fs,
    io::{Read, Seek, Write},
    ops::Deref,
    path::{Path, PathBuf},
    sync::{
        atomic::{AtomicPtr, AtomicUsize, Ordering},
        Arc,
    },
};

use bincode::{deserialize, serialize};

#[cfg(any(windows, target_os = "linux", target_os = "macos"))]
use fs2::FileExt;

use serde::Serialize;

// explicitly bring LogReader in to be tool-friendly
use super::{LogReader, *};

const DEFAULT_PATH: &str = "default.sled";

/// A persisted configuration about high-level
/// storage file information
#[derive(Debug, Eq, PartialEq, Clone, Serialize, Deserialize)]
pub struct PersistedConfig;

impl PersistedConfig {
    pub fn size_in_bytes(&self) -> u64 {
        0
    }
}

impl Deref for ConfigInner {
    type Target = ConfigBuilder;
    fn deref(&self) -> &Self::Target {
        &self.inner
    }
}

/// Top-level configuration for the system.
///
/// # Examples
///
/// ```
/// let _config = pagecache::ConfigBuilder::default()
///     .path("/path/to/data".to_owned())
///     .cache_capacity(10_000_000_000)
///     .flush_every_ms(Some(1000))
///     .snapshot_after_ops(100_000);
/// ```
///
/// ```
/// // Read-only mode
/// let _config = pagecache::ConfigBuilder::default()
///     .path("/path/to/data".to_owned())
///     .read_only(true);
/// ```
#[derive(Debug, PartialEq, Clone, Serialize, Deserialize)]
pub struct ConfigBuilder {
    #[doc(hidden)]
    pub blink_node_split_size: usize,
    #[doc(hidden)]
    pub blink_node_merge_ratio: usize,
    #[doc(hidden)]
    pub cache_bits: usize,
    #[doc(hidden)]
    pub cache_capacity: u64,
    #[doc(hidden)]
    pub flush_every_ms: Option<u64>,
    #[doc(hidden)]
    pub io_bufs: usize,
    #[doc(hidden)]
    pub io_buf_size: usize,
    #[doc(hidden)]
    pub page_consolidation_threshold: usize,
    #[doc(hidden)]
    pub path: PathBuf,
    #[doc(hidden)]
    pub read_only: bool,
    #[doc(hidden)]
    pub segment_cleanup_threshold: f64,
    #[doc(hidden)]
    pub segment_cleanup_skew: usize,
    #[doc(hidden)]
    pub segment_mode: SegmentMode,
    #[doc(hidden)]
    pub snapshot_after_ops: u64,
    #[doc(hidden)]
    pub snapshot_path: Option<PathBuf>,
    #[doc(hidden)]
    pub temporary: bool,
    #[doc(hidden)]
    pub use_compression: bool,
    #[doc(hidden)]
    pub compression_factor: i32,
    #[doc(hidden)]
    pub merge_operator: Option<usize>,
    #[doc(hidden)]
    pub print_profile_on_drop: bool,
    #[doc(hidden)]
    pub idgen_persist_interval: u64,
    #[doc(hidden)]
    pub async_io: bool,
}

unsafe impl Send for ConfigBuilder {}

impl Default for ConfigBuilder {
    fn default() -> ConfigBuilder {
        ConfigBuilder {
            io_bufs: 3,
            io_buf_size: 2 << 22, // 8mb
            blink_node_split_size: 4096,
            blink_node_merge_ratio: 4,
            page_consolidation_threshold: 10,
            path: PathBuf::from(DEFAULT_PATH),
            read_only: false,
            cache_bits: 8,                      // 256 shards
            cache_capacity: 1024 * 1024 * 1024, // 1gb
            use_compression: false,
            compression_factor: 5,
            flush_every_ms: Some(500),
            snapshot_after_ops: 1_000_000,
            snapshot_path: None,
            segment_cleanup_threshold: 0.40,
            segment_cleanup_skew: 10,
            temporary: false,
            segment_mode: SegmentMode::Gc,
            merge_operator: None,
            print_profile_on_drop: false,
            idgen_persist_interval: 1_000_000,
            async_io: true,
        }
    }
}
macro_rules! supported {
    ($cond:expr, $msg:expr) => {
        if !$cond {
            return Err(Error::Unsupported($msg.to_owned()));
        }
    };
}

macro_rules! builder {
    ($(($name:ident, $t:ty, $desc:expr)),*) => {
        $(
            #[doc=$desc]
            pub fn $name(mut self, to: $t) -> ConfigBuilder {
                self.$name = to;
                self
            }
        )*
    }
}

impl ConfigBuilder {
    /// Returns a default `ConfigBuilder`
    pub fn new() -> ConfigBuilder {
        Self::default()
    }

    /// Set the path of the database (builder).
    pub fn path<P: AsRef<Path>>(mut self, path: P) -> ConfigBuilder {
        self.path = path.as_ref().to_path_buf();
        self
    }

    /// Set the merge operator that can be relied on during merges in
    /// the `PageCache`.
    pub fn merge_operator(mut self, mo: MergeOperator) -> ConfigBuilder {
        self.merge_operator = Some(mo as usize);
        self
    }

    /// Finalize the configuration.
    ///
    /// # Panics
    ///
    /// This function will panic if it is not possible
    /// to open the files for performing database IO,
    /// or if the provided configuration fails some
    /// basic sanity checks.
    pub fn build(mut self) -> Config {
        // only validate, setup directory, and open file once
        self.validate().unwrap();

        if self.temporary && self.path == PathBuf::from(DEFAULT_PATH) {
            #[cfg(unix)]
            let salt = {
                static SALT_COUNTER: AtomicUsize = AtomicUsize::new(0);
                let pid = unsafe { libc::getpid() };
                ((pid as u64) << 32)
                    + SALT_COUNTER.fetch_add(1, Ordering::SeqCst) as u64
            };

            #[cfg(not(unix))]
            let salt = {
                let now = uptime();
                (now.as_secs() * 1_000_000_000) + u64::from(now.subsec_nanos())
            };

            // use shared memory for temporary linux files
            #[cfg(target_os = "linux")]
            let tmp_path = format!("/dev/shm/pagecache.tmp.{}", salt);

            #[cfg(not(target_os = "linux"))]
            let tmp_path = format!("/tmp/pagecache.tmp.{}", salt);

            self.path = PathBuf::from(tmp_path);
        }

<<<<<<< HEAD
        let threads = Arc::new(AtomicUsize::new(0));

        let thread_pool = if self.async_io {
            let start_threads = threads.clone();
            let end_threads = threads.clone();

            let path = self.path.clone();

            let tp = rayon::ThreadPoolBuilder::new()
                .num_threads(self.async_io_threads)
                .thread_name(move |id| format!("sled_io_{}_{:?}", id, path))
                .start_handler(move |_id| {
                    start_threads.fetch_add(1, SeqCst);
                })
                .exit_handler(move |_id| {
                    end_threads.fetch_sub(1, SeqCst);
                })
                .build()
                .expect("should be able to start rayon threadpool");

            Some(tp)
        } else {
            None
        };

=======
>>>>>>> d3f6f01a
        let file = self.open_file().unwrap_or_else(|e| {
            panic!(
                "should be able to open configured file at {:?}; {}",
                self.db_path(),
                e,
            );
        });

        // seal config in a Config
        Config(Arc::new(ConfigInner {
            inner: self,
            file: file,
            global_error: AtomicPtr::default(),
            #[cfg(feature = "event_log")]
<<<<<<< HEAD
            event_log: crate::event_log::EventLog::default(),
            thread_pool,
            threads,
        }))
=======
            event_log: Arc::new(crate::event_log::EventLog::default()),
        }
>>>>>>> d3f6f01a
    }

    builder!(
        (io_bufs, usize, "number of io buffers"),
        (io_buf_size, usize, "size of each io flush buffer. MUST be multiple of 512!"),
        (blink_node_split_size, usize, "b-link tree node size in bytes before splitting"),
        (page_consolidation_threshold, usize, "page consolidation threshold"),
        (temporary, bool, "deletes the database after drop. if no path is set, uses /dev/shm on linux"),
        (read_only, bool, "whether to run in read-only mode"),
        (cache_bits, usize, "log base 2 of the number of cache shards"),
        (cache_capacity, u64, "maximum size for the system page cache"),
        (use_compression, bool, "whether to use zstd compression"),
        (compression_factor, i32, "the compression factor to use with zstd compression"),
        (flush_every_ms, Option<u64>, "number of ms between IO buffer flushes"),
        (snapshot_after_ops, u64, "number of operations between page table snapshots"),
        (segment_cleanup_threshold, f64, "the proportion of remaining valid pages in the segment before GC defragments it"),
        (segment_cleanup_skew, usize, "the cleanup threshold skew in percentage points between the first and last segments"),
        (segment_mode, SegmentMode, "the file segment selection mode"),
        (snapshot_path, Option<PathBuf>, "snapshot file location"),
        (print_profile_on_drop, bool, "print a performance profile when the Config is dropped"),
        (idgen_persist_interval, u64, "generated IDs are persisted at this interval. during recovery we skip twice this number"),
        (async_io, bool, "perform IO operations on a threadpool")
    );

    // panics if config options are outside of advised range
    fn validate(&self) -> Result<()> {
        supported!(
            self.io_bufs <= 32,
            "too many configured io_bufs. please make <= 32"
        );
        supported!(
            self.io_buf_size >= 100,
            "io_buf_size should be hundreds of kb at minimum, and we won't start if below 100"
        );
        supported!(
            self.io_buf_size <= 1 << 24,
            "io_buf_size should be <= 16mb"
        );
        supported!(
            self.page_consolidation_threshold >= 1,
            "must consolidate pages after a non-zero number of updates"
        );
        supported!(
            self.page_consolidation_threshold < 1 << 20,
            "must consolidate pages after fewer than 1 million updates"
        );
        supported!(
            self.cache_bits <= 20,
            "# LRU shards = 2^cache_bits. set cache_bits to 20 or less."
        );
        supported!(
            match self.segment_cleanup_threshold.partial_cmp(&0.01) {
                Some(std::cmp::Ordering::Equal)
                | Some(std::cmp::Ordering::Greater) => true,
                Some(std::cmp::Ordering::Less) | None => false,
            },
            "segment_cleanup_threshold must be >= 1%"
        );
        supported!(
            self.segment_cleanup_skew < 99,
            "segment_cleanup_skew cannot be greater than 99%"
        );
        if self.use_compression {
            supported!(
                cfg!(feature = "compression"),
                "the compression feature must be enabled"
            );
        }
        supported!(
            self.compression_factor >= 1,
            "compression_factor must be >= 1"
        );
        supported!(
            self.compression_factor <= 22,
            "compression_factor must be <= 22"
        );
        supported!(
            self.idgen_persist_interval > 0,
            "idgen_persist_interval must be above 0"
        );
        Ok(())
    }

    fn open_file(&mut self) -> Result<fs::File> {
        let path = self.db_path();

        // panic if we can't parse the path
        let dir = match Path::new(&path).parent() {
            None => {
                return Err(Error::Unsupported(format!(
                    "could not determine parent directory of {:?}",
                    path
                )));
            }
            Some(dir) => dir.join("blobs"),
        };

        // create data directory if it doesn't exist yet
        if dir.is_file() {
            return Err(Error::Unsupported(format!(
                "provided parent directory is a file, \
                 not a directory: {:?}",
                dir
            )));
        }

        if !dir.exists() {
            let res: std::io::Result<()> = std::fs::create_dir_all(dir);
            res.map_err(|e: std::io::Error| {
                let ret: Error = e.into();
                ret
            })?;
        }

        self.verify_config_changes_ok()?;

        // open the data file
        let mut options = fs::OpenOptions::new();
        options.create(true);
        options.read(true);
        options.write(true);

        match options.open(&path) {
            Ok(file) => {
                // try to exclusively lock the file
                #[cfg(any(windows, target_os = "linux", target_os = "macos"))]
                {
                    if file.try_lock_exclusive().is_err() {
                        return Err(Error::Io(std::io::Error::new(
                            std::io::ErrorKind::Other,
                            "could not acquire exclusive file lock",
                        )));
                    }
                }

                Ok(file)
            }
            Err(e) => Err(e.into()),
        }
    }

    fn verify_config_changes_ok(&self) -> Result<()> {
        match self.read_config() {
            Ok(Some(old)) => {
                if old.merge_operator.is_some() {
                    supported!(
                        self.merge_operator.is_some(),
                        "this system was previously opened with a \
                         merge operator. must supply one FOREVER after \
                         choosing to do so once, BWAHAHAHAHAHAHA!!!!"
                    );
                }

                supported!(
                    self.use_compression == old.use_compression,
                    format!(
                        "cannot change compression values across restarts. \
                         old value of use_compression loaded from disk: {}, \
                         currently set value: {}.",
                        old.use_compression, self.use_compression,
                    )
                );

                supported!(
                    self.io_buf_size == old.io_buf_size,
                    format!(
                        "cannot change the io buffer size across restarts. \
                         please change it back to {}",
                        old.io_buf_size
                    )
                );
                Ok(())
            }
            Ok(None) => self.write_config(),
            Err(e) => Err(e.into()),
        }
    }

    fn write_config(&self) -> Result<()> {
        let bytes = serialize(&*self).unwrap();
        let crc: u32 = crc32(&*bytes);
        let crc_arr = u32_to_arr(crc);

        let path = self.config_path();

        let mut f = std::fs::OpenOptions::new()
            .write(true)
            .create(true)
            .open(path)?;

        maybe_fail!("write_config bytes");
        f.write_all(&*bytes)?;
        maybe_fail!("write_config crc");
        f.write_all(&crc_arr)?;
        if !self.temporary {
            f.sync_all()?;
        }
        maybe_fail!("write_config post");
        Ok(())
    }

    fn read_config(&self) -> std::io::Result<Option<ConfigBuilder>> {
        let path = self.config_path();

        let f_res = std::fs::OpenOptions::new().read(true).open(&path);

        let mut f = match f_res {
            Err(ref e) if e.kind() == std::io::ErrorKind::NotFound => {
                return Ok(None);
            }
            Err(other) => {
                return Err(other);
            }
            Ok(f) => f,
        };

        if f.metadata()?.len() <= 8 {
            warn!("empty/corrupt configuration file found");
            return Ok(None);
        }

        let mut buf = vec![];
        f.read_to_end(&mut buf).unwrap();
        let len = buf.len();
        buf.split_off(len - 4);

        let mut crc_arr = [0u8; 4];
        f.seek(std::io::SeekFrom::End(-4)).unwrap();
        f.read_exact(&mut crc_arr).unwrap();
        let crc_expected = arr_to_u32(&crc_arr);

        let crc_actual = crc32(&*buf);

        if crc_expected != crc_actual {
            warn!(
                "crc for settings file {:?} failed! \
                 can't verify that config is safe",
                path
            );
        }

        Ok(deserialize::<ConfigBuilder>(&*buf).ok())
    }

    // Get the path of the database
    #[doc(hidden)]
    pub fn get_path(&self) -> PathBuf {
        self.path.clone()
    }

    pub(crate) fn blob_path(&self, id: Lsn) -> PathBuf {
        let mut path = self.get_path();
        path.push("blobs");
        path.push(format!("{}", id));
        path
    }

    fn db_path(&self) -> PathBuf {
        let mut path = self.get_path();
        path.push("db");
        path
    }

    fn config_path(&self) -> PathBuf {
        let mut path = self.get_path();
        path.push("conf");
        path
    }
}

/// A finalized `ConfigBuilder` that can be use multiple times
/// to open a `Tree` or `Log`.
#[derive(Debug, Clone)]
pub struct Config(Arc<ConfigInner>);

impl Deref for Config {
    type Target = ConfigInner;

    fn deref(&self) -> &ConfigInner {
        &self.0
    }
}

#[derive(Debug)]
<<<<<<< HEAD
pub struct ConfigInner {
    inner: ConfigBuilder,
    pub(crate) file: fs::File,
    pub(crate) thread_pool: Option<rayon::ThreadPool>,
    threads: Arc<AtomicUsize>,
    pub(crate) global_error: AtomicPtr<Error>,
=======
pub struct Config {
    inner: Arc<ConfigBuilder>,
    pub(crate) file: Arc<fs::File>,
    refs: Arc<AtomicUsize>,
    pub(crate) global_error: Arc<AtomicPtr<Error>>,
>>>>>>> d3f6f01a
    #[cfg(feature = "event_log")]
    /// an event log for concurrent debugging
    pub event_log: event_log::EventLog,
}

unsafe impl Send for Config {}
unsafe impl Sync for Config {}

<<<<<<< HEAD
impl Drop for ConfigInner {
    fn drop(&mut self) {
        // wait on thread pool to close
        debug!("dropping threadpool and waiting for it to drain");
        let thread_pool = self.thread_pool.take();
        drop(thread_pool);

        let mut duration = 1;
        while self.threads.load(SeqCst) != 0 {
            std::thread::sleep(std::time::Duration::from_millis(duration));
            duration = std::cmp::min(50, duration << 1);
        }
        debug!("threadpool drained");
=======
impl Clone for Config {
    fn clone(&self) -> Config {
        self.refs.fetch_add(1, Ordering::SeqCst);
        Config {
            inner: self.inner.clone(),
            file: self.file.clone(),
            refs: self.refs.clone(),
            #[cfg(feature = "event_log")]
            event_log: self.event_log.clone(),
            global_error: self.global_error.clone(),
        }
    }
}

impl Drop for Config {
    fn drop(&mut self) {
        // if our ref count is 0 we can drop and close our file properly.
        if self.refs.fetch_sub(1, Ordering::SeqCst) == 0 {
            if self.print_profile_on_drop {
                M.print_profile();
            }
>>>>>>> d3f6f01a

        if self.print_profile_on_drop {
            M.print_profile();
        }

        if !self.temporary {
            return;
        }

        // Our files are temporary, so nuke them.
        debug!(
            "removing temporary storage file {}",
            self.inner.path.to_string_lossy()
        );
        let _res = fs::remove_dir_all(&self.path);
    }
}

impl Config {
    /// Return the global error if one was encountered during
    /// an asynchronous IO operation.
    pub fn global_error(&self) -> Result<()> {
        let ge = self.global_error.load(Ordering::Relaxed);
        if ge.is_null() {
            Ok(())
        } else {
            unsafe { Err((*ge).clone()) }
        }
    }

    pub(crate) fn reset_global_error(&self) {
        self.global_error
            .store(std::ptr::null_mut(), Ordering::SeqCst);
    }

    pub(crate) fn set_global_error(&self, error: Error) {
        let ptr = Box::into_raw(Box::new(error));

        let expected_old = std::ptr::null_mut();

        let ret = self.global_error.compare_and_swap(
            expected_old,
            ptr as *mut Error,
            Ordering::Release,
        );

        if ret != expected_old {
            // CAS failed, reclaim memory
            unsafe {
                drop(Box::from_raw(ptr));
            }
        }
    }

    // returns the current snapshot file prefix
    #[doc(hidden)]
    pub fn snapshot_prefix(&self) -> PathBuf {
        let snapshot_path = self.snapshot_path.clone();
        let path = self.get_path();

        snapshot_path.unwrap_or(path)
    }

    // returns the snapshot file paths for this system
    #[doc(hidden)]
    pub fn get_snapshot_files(&self) -> std::io::Result<Vec<PathBuf>> {
        let mut prefix = self.snapshot_prefix();

        prefix.push("snap.");

        let abs_prefix: PathBuf = if Path::new(&prefix).is_absolute() {
            prefix
        } else {
            let mut abs_path = std::env::current_dir()?;
            abs_path.push(prefix.clone());
            abs_path
        };

        let filter = |dir_entry: std::io::Result<std::fs::DirEntry>| {
            if let Ok(de) = dir_entry {
                let path_buf = de.path();
                let path = path_buf.as_path();
                let path_str = &*path.to_string_lossy();
                if path_str.starts_with(&*abs_prefix.to_string_lossy())
                    && !path_str.ends_with(".in___motion")
                {
                    Some(path.to_path_buf())
                } else {
                    None
                }
            } else {
                None
            }
        };

        let snap_dir = Path::new(&abs_prefix).parent().unwrap();

        if !snap_dir.exists() {
            std::fs::create_dir_all(snap_dir)?;
        }

        Ok(snap_dir.read_dir()?.filter_map(filter).collect())
    }

    #[doc(hidden)]
    pub fn verify_snapshot(&self) -> Result<()> {
        debug!("generating incremental snapshot");

        let incremental = read_snapshot_or_default(&self)?;

        for snapshot_path in self.get_snapshot_files()? {
            std::fs::remove_file(snapshot_path)?;
        }

        debug!("generating snapshot without the previous one");
        let regenerated = read_snapshot_or_default(&self)?;

        for (k, v) in &regenerated.pt {
            if !incremental.pt.contains_key(&k) {
                panic!(
                    "page only present in regenerated \
                     pagetable: {} -> {:?}",
                    k, v
                );
            }
            assert_eq!(
                incremental.pt.get(&k),
                Some(v),
                "page tables differ for pid {}",
                k
            );
            for (lsn, ptr, _sz) in v.iter() {
                let read = self.file.read_message(ptr.lid(), lsn, &self);
                if let Err(e) = read {
                    panic!(
                        "could not read log data for \
                         pid {} at lsn {} ptr {}: {}",
                        k, lsn, ptr, e
                    );
                }
            }
        }

        for (k, v) in &incremental.pt {
            if !regenerated.pt.contains_key(&k) {
                panic!(
                    "page only present in incremental \
                     pagetable: {} -> {:?}",
                    k, v
                );
            }
            assert_eq!(
                Some(v),
                regenerated.pt.get(&k),
                "page tables differ for pid {}",
                k
            );
            for (lsn, ptr, _sz) in v.iter() {
                let read = self.file.read_message(ptr.lid(), lsn, &self);
                if let Err(e) = read {
                    panic!(
                        "could not read log data for \
                         pid {} at lsn {} ptr {}: {}",
                        k, lsn, ptr, e
                    );
                }
            }
        }

        assert_eq!(
            incremental.pt, regenerated.pt,
            "snapshot pagetable diverged"
        );
        assert_eq!(
            incremental.last_lsn, regenerated.last_lsn,
            "snapshot max_lsn diverged"
        );
        assert_eq!(
            incremental.last_lid, regenerated.last_lid,
            "snapshot last_lid diverged"
        );

        /*
        for (k, v) in &regenerated.replacements {
            if !incremental.replacements.contains_key(&k) {
                panic!("page only present in regenerated replacement map: {}", k);
            }
            assert_eq!(
                Some(v),
                incremental.replacements.get(&k),
                "replacement tables differ for pid {}",
                k
            );
        }

        for (k, v) in &incremental.replacements {
            if !regenerated.replacements.contains_key(&k) {
                panic!("page only present in incremental replacement map: {}", k);
            }
            assert_eq!(
                Some(v),
                regenerated.replacements.get(&k),
                "replacement tables differ for pid {}",
                k,
            );
        }

        assert_eq!(
            incremental,
            regenerated,
            "snapshots have diverged!"
        );
        */
        Ok(())
    }

    #[doc(hidden)]
    // truncate the underlying file for corruption testing purposes.
    pub fn truncate_corrupt(&self, new_len: u64) {
        self.file
            .set_len(new_len)
            .expect("should be able to truncate");
    }
}<|MERGE_RESOLUTION|>--- conflicted
+++ resolved
@@ -211,34 +211,6 @@
             self.path = PathBuf::from(tmp_path);
         }
 
-<<<<<<< HEAD
-        let threads = Arc::new(AtomicUsize::new(0));
-
-        let thread_pool = if self.async_io {
-            let start_threads = threads.clone();
-            let end_threads = threads.clone();
-
-            let path = self.path.clone();
-
-            let tp = rayon::ThreadPoolBuilder::new()
-                .num_threads(self.async_io_threads)
-                .thread_name(move |id| format!("sled_io_{}_{:?}", id, path))
-                .start_handler(move |_id| {
-                    start_threads.fetch_add(1, SeqCst);
-                })
-                .exit_handler(move |_id| {
-                    end_threads.fetch_sub(1, SeqCst);
-                })
-                .build()
-                .expect("should be able to start rayon threadpool");
-
-            Some(tp)
-        } else {
-            None
-        };
-
-=======
->>>>>>> d3f6f01a
         let file = self.open_file().unwrap_or_else(|e| {
             panic!(
                 "should be able to open configured file at {:?}; {}",
@@ -253,15 +225,8 @@
             file: file,
             global_error: AtomicPtr::default(),
             #[cfg(feature = "event_log")]
-<<<<<<< HEAD
             event_log: crate::event_log::EventLog::default(),
-            thread_pool,
-            threads,
         }))
-=======
-            event_log: Arc::new(crate::event_log::EventLog::default()),
-        }
->>>>>>> d3f6f01a
     }
 
     builder!(
@@ -546,20 +511,10 @@
 }
 
 #[derive(Debug)]
-<<<<<<< HEAD
 pub struct ConfigInner {
     inner: ConfigBuilder,
     pub(crate) file: fs::File,
-    pub(crate) thread_pool: Option<rayon::ThreadPool>,
-    threads: Arc<AtomicUsize>,
     pub(crate) global_error: AtomicPtr<Error>,
-=======
-pub struct Config {
-    inner: Arc<ConfigBuilder>,
-    pub(crate) file: Arc<fs::File>,
-    refs: Arc<AtomicUsize>,
-    pub(crate) global_error: Arc<AtomicPtr<Error>>,
->>>>>>> d3f6f01a
     #[cfg(feature = "event_log")]
     /// an event log for concurrent debugging
     pub event_log: event_log::EventLog,
@@ -568,43 +523,8 @@
 unsafe impl Send for Config {}
 unsafe impl Sync for Config {}
 
-<<<<<<< HEAD
 impl Drop for ConfigInner {
     fn drop(&mut self) {
-        // wait on thread pool to close
-        debug!("dropping threadpool and waiting for it to drain");
-        let thread_pool = self.thread_pool.take();
-        drop(thread_pool);
-
-        let mut duration = 1;
-        while self.threads.load(SeqCst) != 0 {
-            std::thread::sleep(std::time::Duration::from_millis(duration));
-            duration = std::cmp::min(50, duration << 1);
-        }
-        debug!("threadpool drained");
-=======
-impl Clone for Config {
-    fn clone(&self) -> Config {
-        self.refs.fetch_add(1, Ordering::SeqCst);
-        Config {
-            inner: self.inner.clone(),
-            file: self.file.clone(),
-            refs: self.refs.clone(),
-            #[cfg(feature = "event_log")]
-            event_log: self.event_log.clone(),
-            global_error: self.global_error.clone(),
-        }
-    }
-}
-
-impl Drop for Config {
-    fn drop(&mut self) {
-        // if our ref count is 0 we can drop and close our file properly.
-        if self.refs.fetch_sub(1, Ordering::SeqCst) == 0 {
-            if self.print_profile_on_drop {
-                M.print_profile();
-            }
->>>>>>> d3f6f01a
 
         if self.print_profile_on_drop {
             M.print_profile();
@@ -788,30 +708,6 @@
         );
 
         /*
-        for (k, v) in &regenerated.replacements {
-            if !incremental.replacements.contains_key(&k) {
-                panic!("page only present in regenerated replacement map: {}", k);
-            }
-            assert_eq!(
-                Some(v),
-                incremental.replacements.get(&k),
-                "replacement tables differ for pid {}",
-                k
-            );
-        }
-
-        for (k, v) in &incremental.replacements {
-            if !regenerated.replacements.contains_key(&k) {
-                panic!("page only present in incremental replacement map: {}", k);
-            }
-            assert_eq!(
-                Some(v),
-                regenerated.replacements.get(&k),
-                "replacement tables differ for pid {}",
-                k,
-            );
-        }
-
         assert_eq!(
             incremental,
             regenerated,
